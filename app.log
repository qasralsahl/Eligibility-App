--- conflicted
+++ resolved
@@ -1,5 +1,3 @@
-<<<<<<< HEAD
-=======
 2025-09-01 01:29:30,937 [INFO] ✅ Browser initialized.
 2025-09-01 01:29:31,637 [INFO] ✅ Page fully loaded.
 2025-09-01 01:29:31,665 [INFO] Element found, Entering Credentials now.....
@@ -299,9 +297,4 @@
 2025-09-09 01:09:42,573 [INFO] get_clients - Role: Client, Username: zahraclinic, Found: 0 clients
 2025-09-09 01:19:42,331 [INFO] get_clients - Role: Client, Username: zahraclinic, Found: 0 clients
 2025-09-09 01:19:45,085 [INFO] get_clients - Role: Client, Username: zahraclinic, Found: 0 clients
-2025-09-09 01:20:16,360 [INFO] get_clients - Role: Client, Username: zahraclinic, Found: 0 clients
-2025-09-09 09:06:42,400 [INFO] get_clients - Role: SuperAdmin, Username: admin, Found: 0 clients
-2025-09-09 16:08:11,368 [INFO] get_clients - Role: Client, Username: zahra_clinics, Found: 1 clients
-2025-09-09 16:08:31,506 [INFO] get_clients - Role: Client, Username: zahra_clinics, Found: 1 clients
-2025-09-09 16:20:23,209 [INFO] get_clients - Role: Client, Username: zahra_clinics, Found: 1 clients
->>>>>>> 02045469
+2025-09-09 01:20:16,360 [INFO] get_clients - Role: Client, Username: zahraclinic, Found: 0 clients